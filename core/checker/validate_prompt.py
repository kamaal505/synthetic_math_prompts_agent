import json
import os
from typing import Dict, List

from dotenv import load_dotenv

from core.llm.openai_utils import call_openai_model
from utils.exceptions import ModelError, ValidationError
from utils.json_utils import safe_json_parse
from utils.system_messages import CHECKER_MESSAGE

load_dotenv()
GEMINI_KEY = os.getenv("GEMINI_KEY")


def call_openai(messages: List[Dict[str, str]], model_name: str) -> dict:
    """
    Calls OpenAI checker and returns parsed response with token usage.
    """
    print(f"   📞 Calling OpenAI {model_name}...")
    prompt = "\n".join([m["content"].strip() for m in messages])
    response = call_openai_model("checker", prompt, model_name, effort="low")

    if not response or "output" not in response:
        raise ModelError(
            f"OpenAI model '{model_name}' returned no usable output.",
            model_name=model_name,
            provider="openai",
        )

    parsed = safe_json_parse(response["output"])
<<<<<<< HEAD
    parsed.update({
        "tokens_prompt": response.get("tokens_prompt", 0),
        "tokens_completion": response.get("tokens_completion", 0)
    })
    print(f"   ✅ OpenAI {model_name} responded successfully")
=======
    parsed.update(
        {
            "tokens_prompt": response.get("tokens_prompt", 0),
            "tokens_completion": response.get("tokens_completion", 0),
        }
    )
>>>>>>> f7aba421
    return parsed


def call_gemini(messages, model_name):
    """
    Calls Gemini checker and returns parsed response with zero token metadata.
    """
    import google.generativeai as genai

    genai.configure(api_key=GEMINI_KEY)
    prompt = "\n".join([msg["content"] for msg in messages])
    model = genai.GenerativeModel(model_name=model_name)
    
    print(f"   📞 Calling Gemini {model_name}...")
    response = model.generate_content(prompt)
    parsed = safe_json_parse(response.text)
<<<<<<< HEAD
    parsed.update({
        "tokens_prompt": 0,
        "tokens_completion": 0
    })
    print(f"   ✅ Gemini {model_name} responded successfully")
=======
    parsed.update({"tokens_prompt": 0, "tokens_completion": 0})
>>>>>>> f7aba421
    return parsed


def validate_problem(problem_data: dict, mode, provider, model_name):
    """
    Validates a problem or performs answer equivalence check.
    Returns checker result + token usage.
    """
    if mode == "initial":
        user_prompt = {
            "problem": problem_data["problem"],
            "answer": problem_data["answer"],
            "hints": problem_data["hints"],
        }
    elif mode == "equivalence_check":
        user_prompt = {
            "problem": problem_data["problem"],
            "true_answer": problem_data["answer"],
            "model_answer": problem_data["target_model_answer"],
        }
    else:
        raise ValidationError("Unknown mode", field="mode")

    messages = [
        {"role": "system", "content": CHECKER_MESSAGE},
        {"role": "user", "content": json.dumps(user_prompt)},
    ]

    if provider == "openai":
        return call_openai(messages, model_name)
    elif provider == "gemini":
        return call_gemini(messages, model_name)
    else:
        raise ModelError(f"Unsupported checker provider: {provider}", provider=provider)<|MERGE_RESOLUTION|>--- conflicted
+++ resolved
@@ -17,7 +17,6 @@
     """
     Calls OpenAI checker and returns parsed response with token usage.
     """
-    print(f"   📞 Calling OpenAI {model_name}...")
     prompt = "\n".join([m["content"].strip() for m in messages])
     response = call_openai_model("checker", prompt, model_name, effort="low")
 
@@ -29,20 +28,12 @@
         )
 
     parsed = safe_json_parse(response["output"])
-<<<<<<< HEAD
-    parsed.update({
-        "tokens_prompt": response.get("tokens_prompt", 0),
-        "tokens_completion": response.get("tokens_completion", 0)
-    })
-    print(f"   ✅ OpenAI {model_name} responded successfully")
-=======
     parsed.update(
         {
             "tokens_prompt": response.get("tokens_prompt", 0),
             "tokens_completion": response.get("tokens_completion", 0),
         }
     )
->>>>>>> f7aba421
     return parsed
 
 
@@ -55,19 +46,9 @@
     genai.configure(api_key=GEMINI_KEY)
     prompt = "\n".join([msg["content"] for msg in messages])
     model = genai.GenerativeModel(model_name=model_name)
-    
-    print(f"   📞 Calling Gemini {model_name}...")
     response = model.generate_content(prompt)
     parsed = safe_json_parse(response.text)
-<<<<<<< HEAD
-    parsed.update({
-        "tokens_prompt": 0,
-        "tokens_completion": 0
-    })
-    print(f"   ✅ Gemini {model_name} responded successfully")
-=======
     parsed.update({"tokens_prompt": 0, "tokens_completion": 0})
->>>>>>> f7aba421
     return parsed
 
 
