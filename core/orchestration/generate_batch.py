--- conflicted
+++ resolved
@@ -46,25 +46,6 @@
         seed_prompt = get_seed_prompt(subject, topic) if get_seed_prompt else None
 
         try:
-<<<<<<< HEAD
-            print(f"\n🚀 Starting generation for {subject} - {topic}")
-            core = generate_full_problem(
-                seed=seed_prompt,
-                subject=subject,
-                topic=topic,
-                provider=engineer_cfg.get("provider", "gemini"),
-                model_name=engineer_cfg.get("model_name", "gemini-2.5-pro")
-            )
-            core.update({"subject": subject, "topic": topic})
-
-            print(f"\n🔍 Starting initial validation...")
-            result = validate_problem(
-                core, mode="initial",
-                provider=checker_cfg.get("provider", "openai"),
-                model_name=checker_cfg.get("model_name", "o3-mini")
-            )
-            corrected_hints = result.get("corrected_hints")
-=======
             # Step 1: Engineer
             engineer_result = call_engineer(subject, topic, seed_prompt, engineer_cfg)
             cost_tracker.log(engineer_cfg, engineer_result["tokens_prompt"], engineer_result["tokens_completion"])
@@ -81,7 +62,6 @@
             cost_tracker.log(checker_cfg, checker_result["tokens_prompt"], checker_result["tokens_completion"])
 
             corrected_hints = checker_result.get("corrected_hints")
->>>>>>> f31d9f10
 
             core["hints_were_corrected"] = (
                 bool(corrected_hints)
@@ -89,17 +69,10 @@
                 and any(h.strip() for h in corrected_hints.values())
             )
 
-<<<<<<< HEAD
-            # if not result["valid"]:
-            #     print(f"❌ Rejected: {result.get('reason', '')}")
-            #     discarded.append({**core, "rejection_reason": result.get("reason", "")})
-            #     continue
-=======
             if not checker_result["valid"]:
                 print(f"❌ Rejected: {checker_result.get('reason', '')}")
                 discarded.append({**core, "rejection_reason": checker_result.get("reason", "")})
                 continue
->>>>>>> f31d9f10
 
             if corrected_hints:
                 print(f"✍️ Checker revised {len(corrected_hints)} hint(s).")
@@ -107,17 +80,6 @@
             else:
                 print("✅ Keeping original hints from generator.")
 
-<<<<<<< HEAD
-            print(f"\n🎯 Getting target model answer...")
-            core["target_model_answer"] = model_attempts_answer(core["problem"], config["target_model"])
-
-            print(f"\n🔍 Starting equivalence check...")
-            check = validate_problem(
-                core, mode="equivalence_check",
-                provider=checker_cfg.get("provider", "openai"),
-                model_name=checker_cfg.get("model_name", "o3-mini")
-            )
-=======
             # Step 3: Target model attempts
             target_result = call_target_model(core["problem"], target_cfg)
             cost_tracker.log(target_cfg, target_result["tokens_prompt"], target_result["tokens_completion"])
@@ -126,7 +88,6 @@
             # Step 4: Checker judges model's answer
             final_check = call_checker(core, checker_cfg, mode="equivalence_check")
             cost_tracker.log(checker_cfg, final_check["tokens_prompt"], final_check["tokens_completion"])
->>>>>>> f31d9f10
 
             if not final_check.get("valid", False):
                 print("🧠 Target model failed — Accepted!")
